--- conflicted
+++ resolved
@@ -1,11 +1,7 @@
-<<<<<<< HEAD
 from __future__ import print_function
-from radiotools.atmosphere import models as atm
-=======
 from past.builtins import xrange
 
 from radiotools.atmosphere import models as atmos
->>>>>>> a262ffd4
 
 import unittest
 import numpy as np
@@ -19,17 +15,10 @@
 
     # this is a rather weak test checking if the observation_level is used in the calculation at all
     def test_geometric_distance_to_xmax_for_different_obs_lvl(self):
-<<<<<<< HEAD
-        at = atm.Atmosphere()
-        dxmax_0 = at.get_distance_xmax_geometric(zen, xmax, observation_level=0.)
-        dxmax_1564 = at.get_distance_xmax_geometric(zen, xmax, observation_level=1564.)
-        dxmax_3000 = at.get_distance_xmax_geometric(zen, xmax, observation_level=3000.)
-=======
         atm = atmos.Atmosphere()
         dxmax_0 = atm.get_distance_xmax_geometric(zen, xmax, observation_level=0.)
         dxmax_1564 = atm.get_distance_xmax_geometric(zen, xmax, observation_level=1564.)
         dxmax_3000 = atm.get_distance_xmax_geometric(zen, xmax, observation_level=3000.)
->>>>>>> a262ffd4
         self.assertFalse(np.allclose(dxmax_0, dxmax_1564, rtol=0.1, atol=100))
         self.assertFalse(np.allclose(dxmax_0, dxmax_3000, rtol=0.1, atol=100))
         self.assertFalse(np.allclose(dxmax_1564, dxmax_3000, rtol=0.1, atol=100))
@@ -342,15 +331,9 @@
 
 if __name__ == "__main__":
     try:
-<<<<<<< HEAD
-        atm.Atmosphere()
-    except BaseException:
-        print("Initialized Atmosphere.")
-=======
         # initilize Atmosphere (tables)
         atmos.Atmosphere()
     except SystemExit:
         print('Initilized Atmosphere')
->>>>>>> a262ffd4
 
     unittest.main()