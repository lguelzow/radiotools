import inspect, re
import math
import os
from matplotlib import colors as mcolors

from scipy import optimize

import matplotlib.pyplot as plt
import numpy as np
import radiotools.stats


def get_discrete_cmap(N, base_cmap='viridis'):
    cmap = plt.get_cmap(base_cmap, N)
    colors = []
    N = np.int(N)
    for i in range(N):
        if(i % 2 == 0):
            colors.append(cmap.colors[i // 2])
        else:
            colors.append(cmap.colors[-i // 2])
    return mcolors.ListedColormap(colors)

#     base = plt.cm.get_cmap(base_cmap)
#     color_list = base(np.linspace(0, 1, N))
#     cmap_name = base.name + str(N)
#     return base.from_list(cmap_name, color_list, N)


def fit_chi2(func, datax, datay, datayerror, p_init=None):
    datayerror[datayerror == 0] = 1
    popt, cov = optimize.curve_fit(func, datax, datay, sigma=datayerror,
                                     p0=p_init)
#     print optimize.curve_fit(func, datax, datay, sigma=datayerror,
#                                p0=p_init, full_output=True)
    y_fit = func(datax, *popt)
    chi2 = np.sum((y_fit - datay) ** 2 / datayerror ** 2)
    if(len(datax) != len(popt)):
        chi2ndf = 1. * chi2 / (len(datax) - len(popt))
    else:
        chi2ndf = np.NAN
    func2 = lambda x: func(x, *popt)
    print("result of chi2 fit:")
    print("\tchi2/ndf = %0.2g/%i = %0.2g" % (chi2, len(datax) - len(popt), chi2ndf))
    print("\tpopt = ", popt)
    print("\tcov = ", cov)
    return popt, cov, chi2ndf, func2


def fit_line(datax, datay, datayerror=None, p_init=None):
    if datayerror is None:
        datayerror = np.ones_like(datay)
    func = lambda x, p0, p1: x * p1 + p0
    return fit_chi2(func, datax, datay, datayerror, p_init=p_init)


def fit_pol2(datax, datay, datayerror=None, p_init=None):
    if datayerror is None:
        datayerror = np.ones_like(datay)
    func = lambda x, p0, p1, p2: x ** 2 * p2 + x * p1 + p0
    return fit_chi2(func, datax, datay, datayerror, p_init=p_init)

#     popt, cov = optimize.curve_fit(lambda x, p0, p1: x * p1 + p0, datax, datay,
#                                    sigma=datayerror)
#     y_fit = popt[1] * datax + popt[0]
#     chi2 = np.sum((y_fit - datay) ** 2 / datayerror ** 2)
#     chi2ndf = 1. * chi2 / (len(datax) - 2)
#     func = lambda x: popt[1] * x + popt[0]
#     return popt, cov, chi2ndf, func


def fit_gaus(datax, datay, datayerror, p_init=None):
    func = lambda x, p0, p1, p2: p0 * (2 * np.pi * p2) ** -0.5 * np.exp(-0.5 * (x - p1) ** 2 * p2 ** -2)
#     if(p_init == None):
#         p_init = [datay.max()*(2 * np.pi * datay.std())**0.5, datay.mean(), datay.std()]
    return fit_chi2(func, datax, datay, datayerror, p_init=p_init)


def plot_fit_stats(ax, popt, cov, chi2ndf, posx=0.95, posy=0.95, ha='right',
                   significant_figure=False, color='k', funcstring='', parnames=None):
    textstr = ''
    if(funcstring != ''):
        textstr += funcstring + "\n"
    textstr += "$\chi^2/ndf=%.2g$" % chi2ndf

    if(len(popt) == 1):
        parname = "p0"
        if(parnames):
            parname = parnames[0]
        textstr += "\n$%s = %.2g \pm %.2g$" % (parname, popt[0], np.squeeze(cov) ** 0.5)
    elif(len(cov) == 1):
        for i, p in enumerate(popt):
            parname = "p%i" % i
            if(parnames):
                parname = parnames[i]
            textstr += "\n$%s = %.2g \pm %s$" % (parname, p, 'nan')
    else:
        for i, p in enumerate(popt):
            parname = "p%i" % i
            if(parnames):
                parname = parnames[i]
            if(significant_figure):
                import SignificantFigures as serror
                textstr += "\n$%s = %s \pm %s$" % ((parname,) + (serror.formatError(p, cov[i, i] ** 0.5)))
            else:
                textstr += "\n$%s = %.2g \pm %.2g$" % (parname, p, cov[i, i] ** 0.5)
    props = dict(boxstyle='square', facecolor='wheat', alpha=0.5)
    ax.text(posx, posy, textstr, transform=ax.transAxes, fontsize=14,
                verticalalignment='top', horizontalalignment=ha,
                multialignment='left', bbox=props, color=color)


def plot_fit_stats2(ax, popt, cov, chi2ndf, posx=0.95, posy=0.95):
    from MatplotlibTools import Figures
    plt.rc('text', usetex=True)
    table = Figures.Table()

    table.addValue("$\chi^2/ndf$", chi2ndf)
    if(len(cov) == 1):
        for i, p in enumerate(popt):
            table.addValue("p%i" % i, p)
    else:
        for i, p in enumerate(popt):
            table.addValue("p%i" % i, p, cov[i, i] ** 0.5)
    props = dict(boxstyle='square', facecolor='wheat', alpha=0.5)
#     print(table.getTable())
    ax.text(posx, posy, r'$%s$' % table.getTable(), transform=ax.transAxes, fontsize=14,
                verticalalignment='top', horizontalalignment='right',
                multialignment='left', bbox=props)


def plot_hist_stats(ax, data, weights=None, posx=0.05, posy=0.95, overflow=None,
                    underflow=None, rel=False,
                    additional_text="", additional_text_pre="",
                    fontsize=12, color="k", va="top", ha="left",
                    median=True, quantiles=True, mean=True, std=True, N=True,
                    single_sided=False):
    data = np.array(data)
    textstr = additional_text_pre
    if (textstr != ""):
        textstr += "\n"
    if N:
        textstr += "$N=%i$\n" % data.size
    if not single_sided:
        tmean = data.mean()
        tstd = data.std()
        if weights is not None:

            def weighted_avg_and_std(values, weights):
                """
                Return the weighted average and standard deviation.

                values, weights -- Numpy ndarrays with the same shape.
                """
                average = np.average(values, weights=weights)
                variance = np.average((values - average) ** 2, weights=weights)  # Fast and numerically precise
                return (average, variance ** 0.5)

            tmean, tstd = weighted_avg_and_std(data, weights)

    #     import SignificantFigures as serror
        if mean:
            if weights is None:
    #             textstr += "$\mu = %s \pm %s$\n" % serror.formatError(tmean,
    #                                                 tstd / math.sqrt(data.size))
                textstr += "$\mu = {:.3g}$\n".format(tmean)
            else:
                textstr += "$\mu = {:.3g}$\n".format(tmean)
        if median:
            tweights = np.ones_like(data)
            if weights is not None:
                tweights = weights
            if quantiles:
                q1 = radiotools.stats.quantile_1d(data, tweights, 0.16)
                q2 = radiotools.stats.quantile_1d(data, tweights, 0.84)
                median = radiotools.stats.median(data, tweights)
    #             median_str = serror.formatError(median, 0.05 * (np.abs(median - q2) + np.abs(median - q1)))[0]
                textstr += "$\mathrm{median} = %.3g^{+%.2g}_{-%.2g}$\n" % (median, np.abs(median - q2),
                                                                           np.abs(median - q1))
            else:
                textstr += "$\mathrm{median} = %.3g $\n" % radiotools.stats.median(data, tweights)
        if std:
            if rel:
                textstr += "$\sigma = %.2g$ (%.1f\%%)\n" % (tstd, tstd / tmean * 100.)
            else:
                textstr += "$\sigma = %.2g$\n" % (tstd)
    else:
        if(weights is None):
            w = np.ones_like(data)
        else:
            w = weights
        q68 = radiotools.stats.quantile_1d(data, weights=w, quant=.68)
        q95 = radiotools.stats.quantile_1d(data, weights=w, quant=.95)
        textstr += "$\sigma_\mathrm{{68}}$ = {:.1f}$^\circ$\n".format(q68)
        textstr += "$\sigma_\mathrm{{95}}$ = {:.1f}$^\circ$\n".format(q95)

    if(overflow):
        textstr += "$\mathrm{overflows} = %i$\n" % overflow
    if(underflow):
        textstr += "$\mathrm{underflows} = %i$\n" % underflow

    textstr += additional_text
    textstr = textstr[:-1]

    props = dict(boxstyle='square', facecolor='w', alpha=0.5)
    ax.text(posx, posy, textstr, transform=ax.transAxes, fontsize=fontsize,
            verticalalignment=va, ha=ha, multialignment='left',
            bbox=props, color=color)


def get_graph(x_data, y_data, filename=None, show=False, xerr=None, yerr=None, funcs=None,
               xlabel="", ylabel="", title="", fmt='bo', fit_stats=None,
               xmin=None, xmax=None, ymin=None, ymax=None, hlines=None,
               **kwargs):
    fig, ax1 = plt.subplots(1, 1)
    ax1.set_xlabel(xlabel)
    ax1.set_ylabel(ylabel)
    ax1.set_title(title)
    ax1.errorbar(x_data, y_data, xerr=xerr, yerr=yerr, fmt='bo', **kwargs)
    if(not xmin is None):
        ax1.set_xlim(left=xmin)
    if(not xmax is None):
        ax1.set_xlim(right=xmax)
    if(not ymin is None):
        ax1.set_ylim(bottom=ymin)
    if(not ymax is None):
        ax1.set_ylim(top=ymax)

    if(funcs):
        for func in funcs:
            xlim = np.array(ax1.get_xlim())
            xx = np.linspace(xlim[0], xlim[1], 100)
            if('args' in func):
                ax1.plot(xx, func['func'](xx), *func['args'])
                if('kwargs' in func):
                    ax1.plot(xx, func['func'](xx), *func['args'], **func['kwargs'])
            else:
                ax1.plot(xx, func['func'](xx))
    if(hlines):
        for hline in hlines:
            xlim = np.array(ax1.get_xlim())
            ax1.hlines(hline['y'], *xlim, **hline['kwargs'])
    if(fit_stats):
        plot_fit_stats(ax1, *fit_stats)
    plt.tight_layout()
    if(show):
        plt.show()
    return fig, ax1


def save_graph(filename=None, **kwargs):
    fig, ax1 = get_graph(**kwargs)
    if(filename and filename != ""):
        fig.savefig(filename)
    plt.close(fig)


def get_histograms(histograms, bins=None, xlabels=None, ylabels=None, stats=True,
                   fig=None, axes=None, histtype=u'bar', titles=None,
                   weights=None, figsize=4,
                   stat_kwargs=None,
                   kwargs={'facecolor': '0.7', 'alpha': 1, 'edgecolor': "k"}):
    N = len(histograms)
    if((fig is None) or (axes is None)):
        if(N == 1):
            fig, axes = get_histogram(histograms, bins=bins, xlabel=xlabels, ylabel=ylabels, title=titles,
                                      stats=stats, weights=weights)
            return fig, axes
        elif(N <= 3):
            fig, axes = plt.subplots(1, N, figsize=(figsize * N, figsize))
        elif(N == 4):
            fig, axes = plt.subplots(2, 2, figsize=(figsize * 2, figsize * 2))
        elif(N <= 6):
            fig, axes = plt.subplots(2, 3, figsize=(figsize * 3, figsize * 2))
        elif(N <= 8):
            fig, axes = plt.subplots(2, 4, figsize=(figsize * 4, figsize * 2))
        elif(N <= 9):
            fig, axes = plt.subplots(3, 3, figsize=(figsize * 3, figsize * 3))
        elif(N <= 12):
            fig, axes = plt.subplots(3, 4, figsize=(figsize * 4, figsize * 3))
        elif(N <= 16):
            fig, axes = plt.subplots(4, 4, figsize=(figsize * 4, figsize * 4))
        elif(N <= 20):
            fig, axes = plt.subplots(4, 5, figsize=(figsize * 5, figsize * 4))
        elif(N <= 25):
            fig, axes = plt.subplots(5, 5, figsize=(figsize * 5, figsize * 5))
        elif(N <= 30):
            fig, axes = plt.subplots(5, 5, figsize=(figsize * 6, figsize * 5))
        elif(N <= 35):
            fig, axes = plt.subplots(5, 7, figsize=(figsize * 7, figsize * 5))
        else:
            print("WARNING: more than 35 pads are not implemented")
            raise "WARNING: more than 35 pads are not implemented"
    shape = np.array(np.array(axes).shape)
    n1 = shape[0]
    n2 = 1
    if(len(shape) == 2):
        n2 = shape[1]
    axes = np.reshape(axes, n1 * n2)

    for i in range(N):
        xlabel = ""
        if xlabels:
            if(type(xlabels) != np.str):
                xlabel = xlabels[i]
            else:
                xlabel = xlabels
        ylabel = "entries"
        if ylabels:
            if(len(ylabels) > 1):
                ylabel = ylabels[i]
            else:
                ylabel = ylabels
        tbin = 10
        title = ""
        if titles:
            title = titles[i]
        if bins is not None:
            if(type(bins) == np.int):
                tbin = bins
            else:
                if (isinstance(bins[0], float) or isinstance(bins[0], int)):
                    tbin = bins
                else:
                    tbin = bins[i]
        if(len(histograms[i])):
            tweights = None
            if weights is not None:
                if (isinstance(weights[0], float) or isinstance(weights[0], int)):
                    tweights = weights
                else:
                    tweights = weights[i]
            n, binst, patches = axes[i].hist(histograms[i], bins=tbin,
                                             histtype=histtype,
                                             weights=tweights, **kwargs)
            axes[i].set_xlabel(xlabel)
            axes[i].set_ylabel(ylabel)
            ymax = max(axes[i].get_ylim()[1], 1.2 * n.max())
            axes[i].set_ylim(0, ymax)
            axes[i].set_xlim(binst[0], binst[-1])
            axes[i].set_title(title)
            underflow = np.sum(histograms[i] < binst[0])
            overflow = np.sum(histograms[i] > binst[-1])
            if isinstance(stats, bool):
                if stats:
                    if(stat_kwargs is None):
                        plot_hist_stats(axes[i], histograms[i], weights=tweights,
                                        overflow=overflow, underflow=underflow)
                    else:
                        plot_hist_stats(axes[i], histograms[i], weights=tweights,
                                        overflow=overflow, underflow=underflow, **stat_kwargs)
            else:
                if(stats[i]):
                    if(stat_kwargs is None):
                        plot_hist_stats(axes[i], histograms[i], weights=tweights,
                                        overflow=overflow, underflow=underflow)
                    else:
                        plot_hist_stats(axes[i], histograms[i], weights=tweights,
                                        overflow=overflow, underflow=underflow, **stat_kwargs)
    fig.tight_layout()
    return fig, axes


def get_histogram(data, bins=10, xlabel="", ylabel="entries", weights=None,
                  title="", stats=True, show=False, stat_kwargs=None, funcs=None, overflow=True,
                  ax=None, kwargs={'facecolor':'0.7', 'alpha':1, 'edgecolor':"k"},
                  figsize=None):
    """ creates a histogram using matplotlib from array """
    if(ax is None):
        if figsize is None:
            fig, ax1 = plt.subplots(1, 1)
        else:
            fig, ax1 = plt.subplots(1, 1, figsize=figsize)
    else:
        ax1 = ax

    ax1.set_xlabel(xlabel)
    ax1.set_ylabel(ylabel)
    ax1.set_title(title)
    n, bins, patches = ax1.hist(data, bins, weights=weights, **kwargs)
    if(funcs):
        for func in funcs:
            xlim = np.array(ax1.get_xlim())
            xx = np.linspace(xlim[0], xlim[1], 100)
            if('args' in func):
                ax1.plot(xx, func['func'](xx), *func['args'])
                if('kwargs' in func):
                    ax1.plot(xx, func['func'](xx), *func['args'], **func['kwargs'])
            else:
                ax1.plot(xx, func['func'](xx))
    ax1.set_ylim(0, n.max() * 1.2)
    ax1.set_xlim(bins[0], bins[-1])

    if stats:
        if overflow:
            underflow = np.sum(data < bins[0])
            overflow = np.sum(data > bins[-1])
        else:
            underflow = None
            underflow = None
        if(stat_kwargs is None):
            plot_hist_stats(ax1, data, overflow=overflow, underflow=underflow, weights=weights)
        else:
            plot_hist_stats(ax1, data, overflow=overflow, underflow=underflow, weights=weights, **stat_kwargs)
    if(show):
        plt.show()
    if(ax is None):
        return fig, ax1


<<<<<<< HEAD
def get_2dhist_normalized_columns(X, Y, fig, ax, binsx, binsy, shading='flat', clim=(None, None), norm=None, cmap=None):
    """
    creates a 2d histogram where the number of entries are normalized to 1 per column

    Parameters
    ----------
    X: array
        x values
    Y: array
        y values
    fig: figure instance
        the figure to plot in
    ax: axis instance
        the axis to plot in
    binsx: array
        the x bins
    binsy: array
        the y bins
    shading: string
        fill style {'flat', 'gouraud'}, see matplotlib documentation (default flat)
    clim: tuple, list
        limits for the color axis (default (None, None))
    norm: None or Normalize instance (e.g. matplotlib.colors.LogNorm()) (default None)
        normalization of the color scale
    cmap: string or None
        the name of the colormap

    Returns
    --------
    pcolormesh object, colorbar object
    """
    H, xedges, yedges = np.histogram2d(X, Y, bins=[binsx, binsy])
    np.nan_to_num(H)
#         Hmasked = np.ma.masked_where(H==0,H) # Mask pixels with a value of zero
    Hmasked = H
    H_norm_rows = Hmasked / np.outer(Hmasked.sum(axis=1, keepdims=True), np.ones(H.shape[1]))

    if(cmap is not None):
        cmap = plt.get_cmap(cmap)

    vmin, vmax = clim
    pc = ax.pcolormesh(xedges, yedges, H.T, shading=shading, vmin=vmin, vmax=vmax , norm=norm, cmap=cmap)
    cb = fig.colorbar(pc, ax=ax, orientation='vertical')

    return pc, cb
=======

def get_histogram2d(x=None, y=None, z=None,
                bins=10, range=None,
                xscale="linear", yscale="linear", cscale="linear",
                normed=False, cmap=None, clim=(None, None),
                ax1=None, grid=True, shading='flat', colorbar={},
                cbi_kwargs={'orientation': 'vertical'},
                xlabel="", ylabel="", clabel="", title="",
                fname="hist2d.png"):
    """
    creates a 2d histogram

    Parameters
    ----------
    x, y, z :
        x and y coordinaten for z value, if z is None the 2d histogram of x and z is calculated

    numpy.histogram2d parameters:
        range : array_like, shape(2,2), optional
        bins : int or array_like or [int, int] or [array, array], optional

    ax1: mplt.axes
        if None (default) a olt.figure is created and histogram is stored
        if axis is give, the axis and a pcolormesh object is returned

    colorbar : dict

    plt.pcolormesh parameters:
        clim=(vmin, vmax) : scalar, optional, default: clim=(None, None)
        shading : {'flat', 'gouraud'}, optional

    normed: string
        colum, row, colum1, row1 (default: None)

    {x,y,c}scale: string
        'linear', 'log' (default: 'linear')


    """

    if z is None and (x is None or y is None):
        sys.exit("z and (x or y) are all None")

    if ax1 is None:
        fig, ax = plt.subplots(1)
        fig.subplots_adjust(wspace=0.3, left=0.05, right=0.95)
    else:
        ax = ax1

    if z is None:
        z, xedges, yedges = np.histogram2d(x, y, bins=bins, range=range)
        z = z.T
    else:
        xedges, yedges = x, y

    if normed:
        if normed == "colum":
            z = z / np.sum(z, axis=0)
        elif normed == "row":
            z = z / np.sum(z, axis=1)[:, None]
        elif normed == "colum1":
            z = z / np.amax(z, axis=0)
        elif normed == "row1":
            z = z / np.amax(z, axis=1)[:, None]
        else:
            sys.exit("Normalisation %s is not known.")


    color_norm = mpl.colors.LogNorm() if cscale == "log" else None
    vmin, vmax = clim
    im = ax.pcolormesh(xedges, yedges, z, shading=shading, vmin=vmin, vmax=vmax, norm=color_norm, cmap=cmap)

    if colorbar is not None:
        cbi = plt.colorbar(im, **cbi_kwargs)
        cbi.ax.tick_params(axis='both', **{"labelsize": 30})
        cbi.set_label(clabel)

    ax.set_xlabel(xlabel)
    ax.set_ylabel(ylabel)

    ax.set_xscale(xscale)
    ax.set_yscale(yscale)

    ax.set_title(title)

    if ax1 is None:
        save_histogram(fig, fname)
    else:
        return ax, im

>>>>>>> c10a9553

def save_histogram(filename, *args, **kwargs):
    fig, ax = get_histogram(*args, **kwargs)
    fig.savefig(filename)
    plt.close(fig)


def get_subplot(figsize=None):
        fig, ax = plt.subplots(1, figsize=figsize)
        fig.subplots_adjust(wspace=0.3, left=0.05, right=0.95)
        return fig, ax


def varname(p):
    for line in inspect.getframeinfo(inspect.currentframe().f_back)[3]:
        m = re.search(r'\bvarname\s*\(\s*([A-Za-z_][A-Za-z0-9_]*)\s*\)', line)
        if m:
            return m.group(1)


def make_dir(path):
    if(not os.path.isdir(path)):
        os.makedirs(path)


def get_marker(i):
    colors = ["C0", "C1", "C2", "C3", "C4", "C5", "C6", "C7"]
    markers = ["o", "D", "^", "s", ">"]
    return colors[i % len(colors)] + markers[i // len(colors)]

def get_marker_only(i):
    markers = ["o", "D", "^", "s", ">"]
    return markers[i % len(markers)]


def get_marker2(i):
    colors = ["C0", "C1", "C2", "C3", "C4", "C5", "C6", "C7"]
    markers = ["o", "D", "^", "s", ">"]
    return colors[i % len(colors)] + markers[i % len(markers)]


def get_color(i):
    colors = ["C0", "C1", "C2", "C3", "C4", "C5", "C6", "C7"]
    return colors[i % len(colors)]


def get_color_linestyle(i):
    colors = ["C0", "C1", "C2", "C3", "C4", "C5", "C6", "C7"]
    markers = ["-", "--", ":", "-."]
    return markers[i % len(markers)] + colors[i % len(colors)]<|MERGE_RESOLUTION|>--- conflicted
+++ resolved
@@ -408,7 +408,7 @@
         return fig, ax1
 
 
-<<<<<<< HEAD
+
 def get_2dhist_normalized_columns(X, Y, fig, ax, binsx, binsy, shading='flat', clim=(None, None), norm=None, cmap=None):
     """
     creates a 2d histogram where the number of entries are normalized to 1 per column
@@ -454,7 +454,7 @@
     cb = fig.colorbar(pc, ax=ax, orientation='vertical')
 
     return pc, cb
-=======
+
 
 def get_histogram2d(x=None, y=None, z=None,
                 bins=10, range=None,
@@ -545,7 +545,7 @@
     else:
         return ax, im
 
->>>>>>> c10a9553
+
 
 def save_histogram(filename, *args, **kwargs):
     fig, ax = get_histogram(*args, **kwargs)
