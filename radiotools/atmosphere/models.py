--- conflicted
+++ resolved
@@ -470,11 +470,7 @@
         tmp = np.zeros_like(zenith)
         if np.sum(mask_numeric):
             # print("getting numeric")
-<<<<<<< HEAD
             tmp[mask_numeric] = self._get_atmosphere_numeric(*self.__get_arguments(mask_numeric, zenith, h_low, h_up, observation_level))
-=======
-            tmp[mask_numeric] = self._get_atmosphere_numeric(*self.__get_arguments(mask_numeric, zenith, h_low, h_up))
->>>>>>> fc8c7d95
 
         if np.sum(mask_taylor):
             # print("getting taylor")
@@ -572,17 +568,11 @@
             if t_h_up == np.infty:
                 t_h_up = h_max
 
-<<<<<<< HEAD
             d_low = get_distance_for_height_above_ground(t_h_low - o, z, o)
             d_up = get_distance_for_height_above_ground(t_h_up - o, z,  o)
-            
+         
             full_atm = integrate.quad(self._get_density_for_distance, d_low, d_up, args=(z, o), limit=500)[0]
-=======
-            d_low = get_distance_for_height_above_ground(t_h_low, z)
-            d_up = get_distance_for_height_above_ground(t_h_up, z)
-
-            full_atm = integrate.quad(self._get_density_for_distance, d_low, d_up, args=(z,), limit=500)[0]
->>>>>>> fc8c7d95
+
             tmp[i] = full_atm
 
         return tmp
