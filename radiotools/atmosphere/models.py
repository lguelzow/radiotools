# Python 2 and 3: backward-compatible
from __future__ import absolute_import, division, print_function  # , unicode_literals
from past.builtins import xrange

from scipy import optimize, interpolate, integrate

import numpy as np
import os
import sys

default_curved = True
default_model = 17

r_e = 6.371 * 1e6  # radius of Earth

"""
    All functions use "grams" and "meters", only the functions that receive and
    return "atmospheric depth" use the unit "g/cm^2"

    atmospheric density models as used in CORSIKA. The parameters are documented in the CORSIKA manual
    the parameters for the Auger atmospheres are documented in detail in GAP2011-133
    The May and October atmospheres describe the annual average best.
"""
h_max = 112829.2  # height above sea level where the mass overburden vanishes
atm_models = {  # US standard after Linsley
              1: {'a': 1e4 * np.array([-186.555305, -94.919, 0.61289, 0., 0.01128292]),
                  'b': 1e4 * np.array([1222.6562, 1144.9069, 1305.5948, 540.1778, 1.]),
                  'c': 1e-2 * np.array([994186.38, 878153.55, 636143.04, 772170.16, 1.e9]),
                  'h': 1e3 * np.array([4., 10., 40., 100.])
                  },
              # southpole January after Lipari
              15: {'a': 1e4 * np.array([-113.139, -79.0635, -54.3888, 0., 0.00421033]),
                   'b': 1e4 * np.array([1133.1, 1101.2, 1085., 1098., 1.]),
                   'c': 1e-2 * np.array([861730., 826340., 790950., 682800., 2.6798156e9]),
                   'h': 1e3 * np.array([2.67, 5.33, 8., 100.])
                  },
              # US standard after Keilhauer
              17: {'a': 1e4 * np.array([-149.801663, -57.932486, 0.63631894, 4.35453690e-4, 0.01128292]),
                   'b': 1e4 * np.array([1183.6071, 1143.0425, 1322.9748, 655.67307, 1.]),
                   'c': 1e-2 * np.array([954248.34, 800005.34, 629568.93, 737521.77, 1.e9]),
                   'h': 1e3 * np.array([7., 11.4, 37., 100.])
                  },
              # Malargue January
              18: {'a': 1e4 * np.array([-136.72575606, -31.636643044, 1.8890234035, 3.9201867984e-4, 0.01128292]),
                   'b': 1e4 * np.array([1174.8298334, 1204.8233453, 1637.7703583, 735.96095023, 1.]),
                   'c': 1e-2 * np.array([982815.95248, 754029.87759, 594416.83822, 733974.36972, 1e9]),
                   'h': 1e3 * np.array([9.4, 15.3, 31.6, 100.])
                  },
              # Malargue February
              19: {'a': 1e4 * np.array([-137.25655862, -31.793978896, 2.0616227547, 4.1243062289e-4, 0.01128292]),
                   'b': 1e4 * np.array([1176.0907565, 1197.8951104, 1646.4616955, 755.18728657, 1.]),
                   'c': 1e-2 * np.array([981369.6125, 756657.65383, 592969.89671, 731345.88332, 1.e9]),
                   'h': 1e3 * np.array([9.2, 15.4, 31., 100.])
                  },
              # Malargue March
              20: {'a': 1e4 * np.array([-132.36885162, -29.077046629, 2.090501509, 4.3534337925e-4, 0.01128292]),
                   'b': 1e4 * np.array([1172.6227784, 1215.3964677, 1617.0099282, 769.51991638, 1.]),
                   'c': 1e-2 * np.array([972654.0563, 742769.2171, 595342.19851, 728921.61954, 1.e9]),
                   'h': 1e3 * np.array([9.6, 15.2, 30.7, 100.])
                  },
              # Malargue April
              21: {'a': 1e4 * np.array([-129.9930412, -21.847248438, 1.5211136484, 3.9559055121e-4, 0.01128292]),
                   'b': 1e4 * np.array([1172.3291878, 1250.2922774, 1542.6248413, 713.1008285, 1.]),
                   'c': 1e-2 * np.array([962396.5521, 711452.06673, 603480.61835, 735460.83741, 1.e9]),
                   'h': 1e3 * np.array([10., 14.9, 32.6, 100.])
                  },
              # Malargue May
              22: {'a': 1e4 * np.array([-125.11468467, -14.591235621, 0.93641128677, 3.2475590985e-4, 0.01128292]),
                   'b': 1e4 * np.array([1169.9511302, 1277.6768488, 1493.5303781, 617.9660747, 1.]),
                   'c': 1e-2 * np.array([947742.88769, 685089.57509, 609640.01932, 747555.95526, 1.e9]),
                   'h': 1e3 * np.array([10.2, 15.1, 35.9, 100.])
                  },
              # Malargue June
              23: {'a': 1e4 * np.array([-126.17178851, -7.7289852811, 0.81676828638, 3.1947676891e-4, 0.01128292]),
                   'b': 1e4 * np.array([1171.0916276, 1295.3516434, 1455.3009344, 595.11713507, 1.]),
                   'c': 1e-2 * np.array([940102.98842, 661697.57543, 612702.0632, 749976.26832, 1.e9]),
                   'h': 1e3 * np.array([10.1, 16., 36.7, 100.])
                  },
              # Malargue July
              24: {'a': 1e4 * np.array([-126.17216789, -8.6182537514, 0.74177836911, 2.9350702097e-4, 0.01128292]),
                   'b': 1e4 * np.array([1172.7340688, 1258.9180079, 1450.0537141, 583.07727715, 1.]),
                   'c': 1e-2 * np.array([934649.58886, 672975.82513, 614888.52458, 752631.28536, 1.e9]),
                   'h': 1e3 * np.array([9.6, 16.5, 37.4, 100.])
                  },
              # Malargue August
              25: {'a': 1e4 * np.array([-123.27936204, -10.051493041, 0.84187346153, 3.2422546759e-4, 0.01128292]),
                   'b': 1e4 * np.array([1169.763036, 1251.0219808, 1436.6499372, 627.42169844, 1.]),
                   'c': 1e-2 * np.array([931569.97625, 678861.75136, 617363.34491, 746739.16141, 1.e9]),
                   'h': 1e3 * np.array([9.6, 15.9, 36.3, 100.])
                  },
              # Malargue September
              26: {'a': 1e4 * np.array([-126.94494665, -9.5556536981, 0.74939405052, 2.9823116961e-4, 0.01128292]),
                   'b': 1e4 * np.array([1174.8676453, 1251.5588529, 1440.8257549, 606.31473165, 1.]),
                   'c': 1e-2 * np.array([936953.91919, 678906.60516, 618132.60561, 750154.67709, 1.e9]),
                   'h': 1e3 * np.array([9.5, 15.9, 36.3, 100.])
                  },
              # Malargue October
              27: {'a': 1e4 * np.array([-133.13151125, -13.973209265, 0.8378263431, 3.111742176e-4, 0.01128292]),
                   'b': 1e4 * np.array([1176.9833473, 1244.234531, 1464.0120855, 622.11207419, 1.]),
                   'c': 1e-2 * np.array([954151.404, 692708.89816, 615439.43936, 747969.08133, 1.e9]),
                   'h': 1e3 * np.array([9.5, 15.5, 36.5, 100.])
                  },
              # Malargue November
              28: {'a': 1e4 * np.array([-134.72208165, -18.172382908, 1.1159806845, 3.5217025515e-4, 0.01128292]),
                   'b': 1e4 * np.array([1175.7737972, 1238.9538504, 1505.1614366, 670.64752105, 1.]),
                   'c': 1e-2 * np.array([964877.07766, 706199.57502, 610242.24564, 741412.74548, 1.e9]),
                   'h': 1e3 * np.array([9.6, 15.3, 34.6, 100.])
                  },
              # Malargue December
              29: {'a': 1e4 * np.array([-135.40825209, -22.830409026, 1.4223453493, 3.7512921774e-4, 0.01128292]),
                   'b': 1e4 * np.array([1174.644971, 1227.2753683, 1585.7130562, 691.23389637, 1.]),
                   'c': 1e-2 * np.array([973884.44361, 723759.74682, 600308.13983, 738390.20525, 1.e9]),
                   'h': 1e3 * np.array([9.6, 15.6, 33.3, 100.])
                  }
             }


def get_auger_monthly_model(month):
    """ Helper function to get the correct model number for monthly Auger atmospheres """
    return month + 17


def get_height_above_ground(d, zenith, observation_level=0):
    """ returns the perpendicular height above ground for a distance d from ground at a given zenith angle """
    r = r_e + observation_level
    x = d * np.sin(zenith)
    y = d * np.cos(zenith) + r
    return (x ** 2 + y ** 2) ** 0.5 - r


def get_distance_for_height_above_ground(h, zenith, observation_level=0):
    """ inverse of get_height_above_ground() """
    r = r_e + observation_level
    return (h ** 2 + 2 * r * h + r ** 2 * np.cos(zenith) ** 2) ** 0.5 - r * np.cos(zenith)


def get_vertical_height(slant_depth, model=default_model):
    """ input: atmosphere (slant depth) above in g/cm^2 [e.g. Xmax]
        output: height in m """
    return _get_vertical_height(slant_depth * 1e4, model=model)


def _get_vertical_height(at, model=default_model):
    if np.shape(at) == ():
        T = _get_i_at(at, model=model)
    else:
        T = np.zeros(len(at))
        for i, at in enumerate(at):
            T[i] = _get_i_at(at, model=model)
    return T


def _get_i_at(at, model=default_model):
    a = atm_models[model]['a']
    b = atm_models[model]['b']
    c = atm_models[model]['c']
    layers = atm_models[model]['h']

    if at > _get_atmosphere(layers[0], model=model):
        i = 0
    elif at > _get_atmosphere(layers[1], model=model):
        i = 1
    elif at > _get_atmosphere(layers[2], model=model):
        i = 2
    elif at > _get_atmosphere(layers[3], model=model):
        i = 3
    else:
        i = 4
    if i == 4:
        h = -1. * c[i] * (at - a[i]) / b[i]
    else:
        h = -1. * c[i] * np.log((at - a[i]) / b[i])
    return h


def get_atmosphere(h, model=default_model):
    """ returns the (vertical) amount of atmosphere above the height h above see level
    in units of g/cm^2
    input: height above sea level in meter"""
    return _get_atmosphere(h, model=model) * 1e-4


def _get_atmosphere(h, model=default_model):
    a = atm_models[model]['a']
    b = atm_models[model]['b']
    c = atm_models[model]['c']
    layers = atm_models[model]['h']
    y = np.where(h < layers[0], a[0] + b[0] * np.exp(-1 * h / c[0]), a[1] + b[1] * np.exp(-1 * h / c[1]))
    y = np.where(h < layers[1], y, a[2] + b[2] * np.exp(-1 * h / c[2]))
    y = np.where(h < layers[2], y, a[3] + b[3] * np.exp(-1 * h / c[3]))
    y = np.where(h < layers[3], y, a[4] - b[4] * h / c[4])
    y = np.where(h < h_max, y, 0)
    return y


def get_density(h, allow_negative_heights=True, model=default_model):
    """ returns the atmospheric density [g/m^3] for the height h above see level"""
    b = atm_models[model]['b']
    c = atm_models[model]['c']
    layers = atm_models[model]['h']

    y = np.zeros_like(h, dtype=np.float)
    if not allow_negative_heights:
        y *= np.nan  # set all requested densities for h < 0 to nan
        y = np.where(h < 0, y, b[0] * np.exp(-1 * h / c[0]) / c[0])
    else:
        y = b[0] * np.exp(-1 * h / c[0]) / c[0]

    y = np.where(h < layers[0], y, b[1] * np.exp(-1 * h / c[1]) / c[1])
    y = np.where(h < layers[1], y, b[2] * np.exp(-1 * h / c[2]) / c[2])
    y = np.where(h < layers[2], y, b[3] * np.exp(-1 * h / c[3]) / c[3])
    y = np.where(h < layers[3], y, b[4] / c[4])
    y = np.where(h < h_max, y, 0)

    return y


def get_density_for_distance(d, zenith, observation_level=0, model=default_model):
    """ returns the atmospheric density [g/m^3] for a given distance and zenith angle assuming a curved atmosphere"""
    h = get_height_above_ground(d, zenith, observation_level=observation_level) + observation_level
    return get_density(h, model=model)


def get_density_from_barometric_formula(hh):
    """ returns the atmospheric density [g/m^3] for the height h abolve see level
    according to https://en.wikipedia.org/wiki/Barometric_formula"""
    if isinstance(hh, float):
        hh = np.array([hh])
    R = 8.31432  # universal gas constant for air: 8.31432 N m/(mol K)
    g0 = 9.80665  # gravitational acceleration (9.80665 m/s2)
    M = 0.0289644  # molar mass of Earth's air (0.0289644 kg/mol)
    rhob = [1.2250, 0.36391, 0.08803, 0.01322, 0.00143, 0.00086, 0.000064]
    Tb = [288.15, 216.65, 216.65, 228.65, 270.65, 270.65, 214.65]
    Lb = [-0.0065, 0, 0.001, 0.0028, 0, -0.0028, -0.002]
    hb = [0, 11000, 20000, 32000, 47000, 51000, 71000]

    def rho1(h, i):  # for Lb != 0
        return rhob[i] * (Tb[i] / (Tb[i] + Lb[i] * (h - hb[i]))) ** (1 + (g0 * M) / (R * Lb[i]))

    def rho2(h, i):  # for Lb == 0
        return rhob[i] * np.exp(-g0 * M * (h - hb[i]) / (R * Tb[i]))

    densities = np.zeros_like(hh)
    for i, h in enumerate(hh):
        if (h < 0):
            densities[i] = np.nan
        elif(h > 86000):
            densities[i] = 0
        else:
            t = h - hb
            index = np.argmin(t[t >= 0])
            if Lb[index] == 0:
                densities[i] = rho2(h, index)
            else:
                densities[i] = rho1(h, index)

    return densities * 1e3


def get_atmosphere_upper_limit(model=default_model):
        """ returns the altitude where the mass overburden vanishes """
        from functools import partial
        return optimize.newton(partial(_get_atmosphere, model=model), x0=112.8e3)


def get_n(h, n0=(1 + 2.92e-4), allow_negative_heights=False, model=default_model):
    return (n0 - 1) * get_density(h, allow_negative_heights=allow_negative_heights,
                                  model=model) / get_density(0, model=model) + 1


class Atmosphere():

    def __init__(self, model=17, n_taylor=5, curved=True, number_of_zeniths=201, zenith_numeric=np.deg2rad(80)):
        print("model is ", model)
        self.model = model
        self.curved = curved
        self.n_taylor = n_taylor
        self.__zenith_numeric = zenith_numeric
        self.b = atm_models[model]['b']
        self.c = atm_models[model]['c']
        self.number_of_zeniths = number_of_zeniths
        hh = atm_models[model]['h']
        self.h = np.append([0], hh)

        if curved:
            folder = os.path.dirname(os.path.abspath(__file__))
            filename = os.path.join(folder, "constants_%02i_%i.npz" % (self.model, n_taylor))
            print("searching constants at ", filename)
            if os.path.exists(filename):
                print("reading constants from ", filename)

                with np.load(filename, "rb") as fin:
                    self.a = fin["a"]

                if(len(self.a) != self.number_of_zeniths):
                    os.remove(filename)
                    print("constants outdated, please rerun to calculate new constants")
                    sys.exit(0)

                zeniths = np.arccos(np.linspace(0, 1, self.number_of_zeniths))
                mask = zeniths < np.deg2rad(90)
                self.a_funcs = [interpolate.interp1d(zeniths[mask], self.a[..., i][mask], kind='cubic') for i in xrange(5)]

            else:
<<<<<<< HEAD
=======
                self.d = np.zeros(self.number_of_zeniths)  # self.d = self.__calculate_d()
>>>>>>> 3b0ac6ee
                self.a = self.__calculate_a()
                np.savez(filename, a=self.a)
                print("all constants calculated, exiting now... please rerun your analysis")
                sys.exit(0)

    def __calculate_a(self,):
        zeniths = np.arccos(np.linspace(0, 1, self.number_of_zeniths))
        a = np.zeros((self.number_of_zeniths, 5))
        self.curved = True
        self.__zenith_numeric = 0
        for iZ, z in enumerate(zeniths):
            print("calculating constants for %.02f deg zenith angle (iZ = %i, nT = %i)..." % (np.rad2deg(z), iZ, self.n_taylor))
            a[iZ] = self.__get_a(z)
            print("\t... a  = ", a[iZ], " iZ = ", iZ)

        return a

    def __get_a(self, zenith):
        a = np.zeros(5)
        b = self.b
        c = self.c
        h = self.h
        a[0] = self._get_atmosphere_numeric([zenith], h_low=h[0]) - b[0] * self._get_dldh(h[0], zenith, 0)
        a[1] = self._get_atmosphere_numeric([zenith], h_low=h[1]) - b[1] * np.exp(-h[1] / c[1]) * self._get_dldh(h[1], zenith, 1)
        a[2] = self._get_atmosphere_numeric([zenith], h_low=h[2]) - b[2] * np.exp(-h[2] / c[2]) * self._get_dldh(h[2], zenith, 2)
        a[3] = self._get_atmosphere_numeric([zenith], h_low=h[3]) - b[3] * np.exp(-h[3] / c[3]) * self._get_dldh(h[3], zenith, 3)
        a[4] = self._get_atmosphere_numeric([zenith], h_low=h[4]) + b[4] * h[4] / c[4] * self._get_dldh(h[4], zenith, 4)
        return a

    def _get_dldh(self, h, zenith, iH):
        if iH < 4:
            c = self.c[iH]
            st = np.sin(zenith)
            ct = np.cos(zenith)
            dldh = np.ones_like(zenith) / ct
            if self.n_taylor >= 1:
                dldh += -(st ** 2 / ct ** 3 * (c + h) / r_e)
            if self.n_taylor >= 2:
                tmp = 3. / 2. * st ** 2 * (2 * c ** 2 + 2 * c * h + h ** 2) / (r_e ** 2 * ct ** 5)
                dldh += tmp
            if self.n_taylor >= 3:
                t1 = 6 * c ** 3 + 6 * c ** 2 * h + 3 * c * h ** 2 + h ** 3
                tmp = st ** 2 / (2 * r_e ** 3 * ct ** 7) * (ct ** 2 - 5) * t1
                dldh += tmp
            if self.n_taylor >= 4:
                t1 = 24 * c ** 4 + 24 * c ** 3 * h + 12 * c ** 2 * h ** 2 + 4 * c * h ** 3 + h ** 4
                tmp = -1. * st ** 2 * 5. / (8. * r_e ** 4 * ct ** 9) * (3 * ct ** 2 - 7) * t1
                dldh += tmp
            if self.n_taylor >= 5:
                t1 = 120 * c ** 5 + 120 * c ** 4 * h + 60 * c ** 3 * h ** 2 + 20 * c ** 2 * h ** 3 + 5 * c * h ** 4 + h ** 5
                tmp = st ** 2 * (ct ** 4 - 14. * ct ** 2 + 21.) * (-3. / 8.) / (r_e ** 5 * ct ** 11) * t1
                dldh += tmp
        elif(iH == 4):
            c = self.c[iH]
            st = np.sin(zenith)
            ct = np.cos(zenith)
            dldh = np.ones_like(zenith) / ct
            if self.n_taylor >= 1:
                dldh += (-0.5 * st ** 2 / ct ** 3 * h / r_e)
            if self.n_taylor >= 2:
                dldh += 0.5 * st ** 2 / ct ** 5 * (h / r_e) ** 2
            if self.n_taylor >= 3:
                dldh += 1. / 8. * (st ** 2 * (ct ** 2 - 5) * h ** 3) / (r_e ** 3 * ct ** 7)
            if self.n_taylor >= 4:
                tmp2 = -1. / 8. * st ** 2 * (3 * ct ** 2 - 7) * (h / r_e) ** 4 / ct ** 9
                dldh += tmp2
            if self.n_taylor >= 5:
                tmp2 = -1. / 16. * st ** 2 * (ct ** 4 - 14 * ct ** 2 + 21) * (h / r_e) ** 5 / ct ** 11
                dldh += tmp2
        else:
            print("ERROR, height index our of bounds")
            sys.exit(-1)

        return dldh

    def __get_method_mask(self, zenith):
        if not self.curved:
            return np.ones_like(zenith, dtype=np.bool), np.zeros_like(zenith, dtype=np.bool), np.zeros_like(zenith, dtype=np.bool)
        mask_flat = np.zeros_like(zenith, dtype=np.bool)
        mask_taylor = zenith < self.__zenith_numeric
        mask_numeric = zenith >= self.__zenith_numeric
        return mask_flat, mask_taylor, mask_numeric

    def __get_height_masks(self, hh):
        # mask0 = (hh >= 0) & (hh < atm_models[self.model]['h'][0])
        mask0 = (hh < atm_models[self.model]['h'][0])
        mask1 = (hh >= atm_models[self.model]['h'][0]) & (hh < atm_models[self.model]['h'][1])
        mask2 = (hh >= atm_models[self.model]['h'][1]) & (hh < atm_models[self.model]['h'][2])
        mask3 = (hh >= atm_models[self.model]['h'][2]) & (hh < atm_models[self.model]['h'][3])
        mask4 = (hh >= atm_models[self.model]['h'][3]) & (hh < h_max)
        mask5 = hh >= h_max
        return np.array([mask0, mask1, mask2, mask3, mask4, mask5])

    def __get_X_masks(self, X, zenith):
        mask0 = X > self._get_atmosphere(zenith, atm_models[self.model]['h'][0])
        mask1 = (X <= self._get_atmosphere(zenith, atm_models[self.model]['h'][0])) & \
                (X > self._get_atmosphere(zenith, atm_models[self.model]['h'][1]))
        mask2 = (X <= self._get_atmosphere(zenith, atm_models[self.model]['h'][1])) & \
                (X > self._get_atmosphere(zenith, atm_models[self.model]['h'][2]))
        mask3 = (X <= self._get_atmosphere(zenith, atm_models[self.model]['h'][2])) & \
                (X > self._get_atmosphere(zenith, atm_models[self.model]['h'][3]))
        mask4 = (X <= self._get_atmosphere(zenith, atm_models[self.model]['h'][3])) & \
                (X > self._get_atmosphere(zenith, h_max))
        mask5 = X <= 0
        return np.array([mask0, mask1, mask2, mask3, mask4, mask5])

    def __get_arguments(self, mask, *args):
        tmp = []
        ones = np.ones(np.array(mask).size)
        for a in args:
            if np.shape(a) == ():
                tmp.append(a * ones)
            else:
                tmp.append(a[mask])
        return tmp

    def get_atmosphere(self, zenith, h_low=0., h_up=np.infty):
        """ returns the atmosphere for an air shower with given zenith angle (in g/cm^2) """
        return self._get_atmosphere(zenith, h_low=h_low, h_up=h_up) * 1e-4

    def _get_atmosphere(self, zenith, h_low=0., h_up=np.infty):
        mask_flat, mask_taylor, mask_numeric = self.__get_method_mask(zenith)
        mask_finite = np.array((h_up * np.ones_like(zenith)) < h_max)
        is_mask_finite = np.sum(mask_finite)

        tmp = np.zeros_like(zenith)
        if np.sum(mask_numeric):
            # print("getting numeric")
            tmp[mask_numeric] = self._get_atmosphere_numeric(*self.__get_arguments(mask_numeric, zenith, h_low, h_up))

        if np.sum(mask_taylor):
            # print("getting taylor")
            tmp[mask_taylor] = self._get_atmosphere_taylor(*self.__get_arguments(mask_taylor, zenith, h_low))
            if(is_mask_finite):
                # print("\t is finite")
                mask_tmp = np.squeeze(mask_finite[mask_taylor])
                tmp2 = self._get_atmosphere_taylor(*self.__get_arguments(mask_taylor, zenith, h_up))
                tmp[mask_tmp] = tmp[mask_tmp] - np.array(tmp2)

        if np.sum(mask_flat):
            # print("getting flat atm")
            tmp[mask_flat] = self._get_atmosphere_flat(*self.__get_arguments(mask_flat, zenith, h_low))
            if(is_mask_finite):
                mask_tmp = np.squeeze(mask_finite[mask_flat])
                tmp2 = self._get_atmosphere_flat(*self.__get_arguments(mask_flat, zenith, h_up))
                tmp[mask_tmp] = tmp[mask_tmp] - np.array(tmp2)

        return tmp

    def __get_a_from_interpolation(self, zeniths):
        a = np.zeros((len(zeniths), 5))
        for i in xrange(5):
            a[..., i] = self.a_funcs[i](zeniths)
        return a

    def plot_a(self):
        import matplotlib.pyplot as plt
        zeniths = np.arccos(np.linspace(0, 1, self.number_of_zeniths))
        mask = zeniths < np.deg2rad(83)
        fig, ax = plt.subplots(1, 1)
        x = np.rad2deg(zeniths[mask])
        # mask2 = np.array([0, 1] * (np.sum(mask) / 2), dtype=np.bool)

        ax.plot(x, self.a[..., 0][mask], ".", label="a0")
        ax.plot(x, self.a[..., 1][mask], ".", label="a1")
        ax.plot(x, self.a[..., 2][mask], ".", label="a2")
        ax.plot(x, self.a[..., 3][mask], ".", label="a3")
        ax.plot(x, self.a[..., 4][mask], ".", label="a4")
        ax.set_xlim(0, 84)
        ax.legend()
        plt.tight_layout()

        for i in xrange(5):
            y = self.a[..., i][mask]
            f2 = interpolate.interp1d(x, y, kind='cubic')
            xxx = np.linspace(0, 81, 100)
            ax.plot(xxx, f2(xxx), "-")

        ax.set_ylim(-1e8, 1e8)
        plt.show()

    def _get_atmosphere_taylor(self, zenith, h_low=0.):
        b = self.b
        c = self.c
        a = self.__get_a_from_interpolation(zenith)

        masks = self.__get_height_masks(h_low)
        tmp = np.zeros_like(zenith)
        for iH, mask in enumerate(masks):
            if(np.sum(mask)):
                if(np.array(h_low).size == 1):
                    h = h_low
                else:
                    h = h_low[mask]

                if iH < 4:
                    dldh = self._get_dldh(h, zenith[mask], iH)
                    tmp[mask] = np.array([a[..., iH][mask] + b[iH] * np.exp(-1 * h / c[iH]) * dldh]).squeeze()
                elif iH == 4:
                    dldh = self._get_dldh(h, zenith[mask], iH)
                    tmp[mask] = np.array([a[..., iH][mask] - b[iH] * h / c[iH] * dldh])
                else:
                    tmp[mask] = np.zeros(np.sum(mask))
        return tmp

    def _get_atmosphere_numeric(self, zenith, h_low=0, h_up=np.infty):
        zenith = np.array(zenith)
        tmp = np.zeros_like(zenith)

        for i in xrange(len(tmp)):

            t_h_low = h_low if np.array(h_low).size == 1 else h_low[i]
            t_h_up = h_up if np.array(h_up).size == 1 else h_up[i]
            z = zenith[i]

            if t_h_up <= t_h_low:
                print("WARNING _get_atmosphere_numeric(): upper limit less than lower limit")
                return np.nan

            if t_h_up == np.infty:
                t_h_up = h_max

            d_low = get_distance_for_height_above_ground(t_h_low, z)
            d_up = get_distance_for_height_above_ground(t_h_up, z)

            full_atm = integrate.quad(self._get_density_for_distance, d_low, d_up, args=(z,), limit=500)[0]
            tmp[i] = full_atm

        return tmp

    def _get_atmosphere_flat(self, zenith, h=0):
        y = _get_atmosphere(h, model=self.model)
        return y / np.cos(zenith)

    def get_vertical_height(self, zenith, xmax):
        """ returns the (vertical) height above see level [in meters] as a function
        of zenith angle and Xmax [in g/cm^2]
        """
        return self._get_vertical_height(zenith, xmax * 1e4)

    def _get_vertical_height(self, zenith, X):
        mask_flat, mask_taylor, mask_numeric = self.__get_method_mask(zenith)
        tmp = np.zeros_like(zenith)
        # print(zenith, X)
        if np.sum(mask_numeric):
            print("get vertical height numeric", zenith)
            tmp[mask_numeric] = self._get_vertical_height_numeric(*self.__get_arguments(mask_numeric, zenith, X))
        if np.sum(mask_taylor):
            tmp[mask_taylor] = self._get_vertical_height_numeric_taylor(*self.__get_arguments(mask_taylor, zenith, X))
        if np.sum(mask_flat):
            print("get vertical height flat")
            tmp[mask_flat] = self._get_vertical_height_flat(*self.__get_arguments(mask_flat, zenith, X))
        # print(tmp)
        return tmp

    def _get_vertical_height_numeric(self, zenith, X):
        height = np.zeros_like(zenith)
        zenith = np.array(zenith)

        # returns atmosphere between xmax and d
        def ftmp(d, zenith, xmax):
            h = get_height_above_ground(d, zenith, observation_level=0)  # height above sea level
            tmp = self._get_atmosphere_numeric([zenith], h_low=h)
            dtmp = tmp - xmax
            return dtmp

        for i in xrange(len(height)):
            x0 = get_distance_for_height_above_ground(self._get_vertical_height_flat(zenith[i], X[i]), zenith[i])

            # finding root e.g., distance for given xmax (when difference is 0)
            dxmax_geo = optimize.brentq(ftmp, -1e3, x0 + 1e4, xtol=1e-6, args=(zenith[i], X[i]))

            height[i] = get_height_above_ground(dxmax_geo, zenith[i], observation_level=0)

        return height

    def _get_vertical_height_numeric_taylor(self, zenith, X):
        height = np.zeros_like(zenith)
        zenith = np.array(zenith)

        # returns atmosphere between xmax and d
        def ftmp(d, zenith, xmax):
            h = get_height_above_ground(d, zenith, observation_level=0)
            tmp = self._get_atmosphere_taylor(np.array([zenith]), h_low=np.array([h]))
            dtmp = tmp - xmax
            return dtmp

        for i in xrange(len(height)):
            if(X[i] < 0):
                X[i] = 0

            x0 = get_distance_for_height_above_ground(self._get_vertical_height_flat(zenith[i], X[i]), zenith[i])

            # finding root e.g., distance for given xmax (when difference is 0)
            dxmax_geo = optimize.brentq(ftmp, -1e3, x0 + 1e4, xtol=1e-6, args=(zenith[i], X[i]))

            height[i] = get_height_above_ground(dxmax_geo, zenith[i])

        return height

    def _get_vertical_height_flat(self, zenith, X):
        return _get_vertical_height(X * np.cos(zenith), model=self.model)

    def get_density(self, zenith, xmax):
        """ returns the atmospheric density as a function of zenith angle
        and shower maximum Xmax (in g/cm^2) """
        return self._get_density(zenith, xmax * 1e4)

    def _get_density(self, zenith, xmax):
        """ returns the atmospheric density as a function of zenith angle
        and shower maximum Xmax """
        h = self._get_vertical_height(zenith, xmax)
        rho = get_density(h, model=self.model)
        return rho

    def _get_density_for_distance(self, d, zenith, observation_level=0):
        h = get_height_above_ground(d, zenith, observation_level)
        return get_density(h, model=self.model)

    def get_distance_xmax(self, zenith, xmax, observation_level=1564.):
        """ input:
            - xmax in g/cm^2
            - zenith in radians
            output: distance to xmax in g/cm^2
        """
        dxmax = self._get_distance_xmax(zenith, xmax * 1e4, observation_level=observation_level)
        return dxmax * 1e-4

    def _get_distance_xmax(self, zenith, xmax, observation_level=1564.):
        return self._get_atmosphere(zenith, h_low=observation_level) - xmax

    def get_distance_xmax_geometric(self, zenith, xmax, observation_level=1564.):
        """ input:
            - xmax in g/cm^2
            - zenith in radians
            output: distance to xmax in m
        """
        return self._get_distance_xmax_geometric(zenith, xmax * 1e4,
                                                 observation_level=observation_level)

    def _get_distance_xmax_geometric(self, zenith, xmax, observation_level=1564.):
        h = self._get_vertical_height(zenith, xmax) - observation_level
        return get_distance_for_height_above_ground(h, zenith, observation_level)

    def get_xmax_from_distance(self, distance, zenith, observation_level=1564.):
        """ input:
            - distance to xmax in m
            - zenith in radians
            output: xmax g/cm^2
        """
        h_xmax = get_height_above_ground(distance, zenith, observation_level) + observation_level
        return self.get_atmosphere(zenith, h_low=observation_level) - \
               self.get_atmosphere(zenith, h_low=observation_level, h_up=h_xmax)

    def get_viewing_angle(self, zenith, r, xmax=600, observation_level=1564.):
        """
        calculates the viewing angle, i.e. the angle between the shower axis and the line of sight from 
        the observer to xmax.
        
        Parameters
        ----------
        zenith: float
            zenith angle
        r: float
            radial distance (distance of observer perpendicular to shower axis)
        xmax: float
        observation_level: float
        """

        dxmax = self.get_distance_xmax_geometric(zenith, xmax, observation_level)
        return np.arctan(r / dxmax)

    def get_radial_distane_from_viewing_angle(self, zenith, viewing_angle, xmax=600, observation_level=1564.):
        """
        calculates the radial distance from the observer position (defined by xmax and the viewing angle) to the shower
        axis.
        
        Parameters
        ----------
        zenith: float
            zenith angle
        viewing_angle: float
            the viewing angle, i.e. the angle between the shower axis and the line of sight from 
            the observer to xmax.
        xmax: float
        observation_level: float
        """
        dxmax = self.get_distance_xmax_geometric(zenith, xmax, observation_level)
        return dxmax * np.tan(viewing_angle)

#     def __get_distance_xmax_geometric_flat(self, xmax, observation_level=1564.):
# #         _get_vertical_height(xmax, self.model)
# #         dxmax = self._get_distance_xmax(xmax, observation_level=observation_level)
# #         txmax = _get_atmosphere(observation_level, model=self.model) - dxmax * np.cos(self.zenith)
#         return height / np.cos(self.zenith)

#         full = _get_atmosphere(observation_level, model=self.model) / np.cos(self.zenith)

# def get_distance_xmax_geometric2(xmax, zenith, observation_level=1564.,
#                                 model=1, curved=False):
#     """ input:

#     def get_atmosphere3(self, h_low=0., h_up=np.infty):<|MERGE_RESOLUTION|>--- conflicted
+++ resolved
@@ -302,10 +302,6 @@
                 self.a_funcs = [interpolate.interp1d(zeniths[mask], self.a[..., i][mask], kind='cubic') for i in xrange(5)]
 
             else:
-<<<<<<< HEAD
-=======
-                self.d = np.zeros(self.number_of_zeniths)  # self.d = self.__calculate_d()
->>>>>>> 3b0ac6ee
                 self.a = self.__calculate_a()
                 np.savez(filename, a=self.a)
                 print("all constants calculated, exiting now... please rerun your analysis")
